name = "DistributedData"
uuid = "f6a0035f-c5ac-4ad0-b410-ad102ced35df"
<<<<<<< HEAD
authors = ["Mirek Kratochvil <miroslav.kratochvil@uni.lu>",
           "LCSB R3 team <lcsb-r3@uni.lu>"]
version = "0.1.1"
=======
authors = ["Mirek Kratochvil <exa.exa@gmail.com>"]
version = "0.1.0"
>>>>>>> ee48096b

[deps]
Distributed = "8ba89e20-285c-5b6f-9357-94700520ee1b"
Random = "9a3f8284-a2c9-5f02-9a11-845980a1fd5c"
Serialization = "9e88b42a-f829-5b0c-bbe9-9e923198166b"
Test = "8dfed614-e22c-5e08-85e1-65c5234f0b40"<|MERGE_RESOLUTION|>--- conflicted
+++ resolved
@@ -1,13 +1,8 @@
 name = "DistributedData"
 uuid = "f6a0035f-c5ac-4ad0-b410-ad102ced35df"
-<<<<<<< HEAD
 authors = ["Mirek Kratochvil <miroslav.kratochvil@uni.lu>",
            "LCSB R3 team <lcsb-r3@uni.lu>"]
-version = "0.1.1"
-=======
-authors = ["Mirek Kratochvil <exa.exa@gmail.com>"]
 version = "0.1.0"
->>>>>>> ee48096b
 
 [deps]
 Distributed = "8ba89e20-285c-5b6f-9357-94700520ee1b"
